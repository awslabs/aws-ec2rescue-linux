--- conflicted
+++ resolved
@@ -112,11 +112,7 @@
     # Implemented meta options (long args)
     __meta_options = ["--config-file", "--url", "--upload-directory"]
     # Version number
-<<<<<<< HEAD
-    PROGRAM_VERSION = ec2rlcore.programversion.ProgramVersion("1.1.6")
-=======
     PROGRAM_VERSION = ec2rlcore.programversion.ProgramVersion("1.1.7")
->>>>>>> 903a1a67
     VERSION_ENDPOINT = "https://s3.amazonaws.com/ec2rescuelinux/VERSION"
 
     def __init__(self, debug=False, full_init=False):
