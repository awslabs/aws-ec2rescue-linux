%define debug_package %{nil}

Name:           ec2rl
<<<<<<< HEAD
Version:	    1.1.6
=======
Version:	    1.1.7
>>>>>>> 903a1a67
Release:        1
Summary:        Automatic diagnostic tool for Linux

Group:          Diagnostics
License:        Apache 2
URL:            https://github.com/awslabs/aws-ec2rescue-linux
BuildArch:	    noarch
Source:         ec2rl.tgz
BuildRoot:	    %{_tmppath}/%name-root-%(%{__id_u} -n)

%description
A framework and collection of modules for diagnosing and resolving issues and collecting data.

%define _rpmdir %(pwd)/rpmbuild/
%define _sourcedir %(pwd)

%global _python_bytecompile_errors_terminate_build 0

%prep

%setup -q -n ec2rl-%{version}

%build

%install
rm -rf %{buildroot}
mkdir -p %{buildroot}/usr/share/ec2rl
mkdir -p %{buildroot}/usr/bin
cp -R * %{buildroot}/usr/share/ec2rl/

%clean

%post
ln -s /usr/share/ec2rl/ec2rl /usr/bin/ec2rl

%postun
rm -rf /usr/bin/ec2rl

%files
/usr/share/ec2rl

%dir

%changelog
<<<<<<< HEAD
=======
* Wed Apr 17 2024 Greg Dunn <gregdunn@amazon.com> - 1.1.7
 - Update EC2 Rescue for Linux to version 1.1.7
>>>>>>> 903a1a67
* Mon Aug 28 2023 Greg Dunn <gregdunn@amazon.com> - 1.1.6
 - Update EC2 Rescue for Linux to version 1.1.6
* Wed Dec 12 2018 Sean Poynter <seanpoyn@amazon.com - 1.1.5
 - Update EC2 Rescue for Linux to version 1.1.5
* Wed Aug 22 2018 Sean Poynter <seanpoyn@amazon.com - 1.1.4
 - Update EC2 Rescue for Linux to version 1.1.4
* Mon Apr 30 2018 Sean Poynter <seanpoyn@amazon.com - 1.1.3
 - Update EC2 Rescue for Linux to version 1.1.3
* Thu Apr 05 2018 Sean Poynter <seanpoyn@amazon.com - 1.1.2
 - Update EC2 Rescue for Linux to version 1.1.2
* Thu Feb 22 2018 Sean Poynter <seanpoyn@amazon.com - 1.1.1
 - Update EC2 Rescue for Linux to version 1.1.1
* Mon Jan 29 2018 Sean Poynter <seanpoyn@amazon.com - 1.1.0
 - Update EC2 Rescue for Linux to version 1.1.0
 - Set RPM build dir to rpmbuild
 - Remove extraneous output (pwd, ls)
* Tue Jul 18 2017 Greg Dunn <gregdunn@amazon.com - 1.0.0
 - Initial release<|MERGE_RESOLUTION|>--- conflicted
+++ resolved
@@ -1,11 +1,7 @@
 %define debug_package %{nil}
 
 Name:           ec2rl
-<<<<<<< HEAD
-Version:	    1.1.6
-=======
 Version:	    1.1.7
->>>>>>> 903a1a67
 Release:        1
 Summary:        Automatic diagnostic tool for Linux
 
@@ -50,11 +46,8 @@
 %dir
 
 %changelog
-<<<<<<< HEAD
-=======
 * Wed Apr 17 2024 Greg Dunn <gregdunn@amazon.com> - 1.1.7
  - Update EC2 Rescue for Linux to version 1.1.7
->>>>>>> 903a1a67
 * Mon Aug 28 2023 Greg Dunn <gregdunn@amazon.com> - 1.1.6
  - Update EC2 Rescue for Linux to version 1.1.6
 * Wed Dec 12 2018 Sean Poynter <seanpoyn@amazon.com - 1.1.5
